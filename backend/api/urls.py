--- conflicted
+++ resolved
@@ -10,7 +10,6 @@
 urlpatterns = [
     path("register/", views.register_user, name="register"),  # user registration
     path("login/", views.login_user, name="login"),  # user login api endpoint
-<<<<<<< HEAD
     path("users/", views.get_users, name="get_users"),  # For admin panel
     path(
         "users/<int:user_id>/toggle-status/",
@@ -21,8 +20,6 @@
     path("users/me/", views.get_users_me, name="get_users_me"),
     # admin dashboard functionality
     path("admin/users/", views.get_admin_users, name="get_admin_users"),
-=======
->>>>>>> 13a1e68c
     # for microsoft authentication
     path("azure/login/", views.azure_login, name="azure_login"),
     path("azure/register/", views.azure_register, name="azure_register"),
