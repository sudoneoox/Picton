--- conflicted
+++ resolved
@@ -194,7 +194,6 @@
                 status=status.HTTP_403_FORBIDDEN,
             )
 
-<<<<<<< HEAD
         # Validate delegation dates
         start_date = request.data.get("start_date")
         end_date = request.data.get("end_date")
@@ -228,17 +227,6 @@
         serializer = self.get_serializer(data=data)
         serializer.is_valid(raise_exception=True)
         serializer.save()
-=======
-        # Create delegation data with the current user as delegator
-        delegation_data = request.data.copy()
-
-        # Create the delegation
-        serializer = self.get_serializer(data=delegation_data)
-        serializer.is_valid(raise_exception=True)
-
-        # Save with the current user as delegator
-        serializer.save(delegator=request.user)
->>>>>>> 8a23796b
 
         return Response(serializer.data, status=status.HTTP_201_CREATED)
 
