--- conflicted
+++ resolved
@@ -32,7 +32,6 @@
     serializer_class = FormApprovalWorkflowSerializer
     permission_classes = [DebugPermission]
 
-<<<<<<< HEAD
     @csrf_exempt
     def create(self, request, *args, **kwargs):
         print("[DEBUG] User trying to create:", request.user)
@@ -46,15 +45,6 @@
 
 class FormApprovalViewSet(ModelViewSet, MethodNameMixin):
     """ViewSet for viewing form approvals"""
-=======
-class FormApprovalViewSet(viewsets.ReadOnlyModelViewSet, MethodNameMixin):
-    """
-    ViewSet for viewing and processing form approvals
-
-    Provides endpoints for users to view and act on form approvals.
-    Includes methods to approve, reject, and fetch pending approvals.
-    """
->>>>>>> dcffc60a
 
     serializer_class = FormApprovalSerializer
     queryset = FormApproval.objects.all()
