from django.db import models
<<<<<<< HEAD
from .UserModel import User
from .ModelConstants import BaseModel
=======

from .ModelConstants import BaseModel
from .UserModel import User
>>>>>>> d2488a63


class OrganizationalUnit(BaseModel, models.Model):
    """Represents a unit in the organizational hierarchy"""

    name = models.CharField(max_length=100)
    code = models.CharField(max_length=20, unique=True)
    description = models.TextField(blank=True)
    parent = models.ForeignKey(
        "self",
        null=True,
        blank=True,
        on_delete=models.CASCADE,
        related_name="sub_units",
    )

    level = models.PositiveIntegerField(help_text="Hierarchy level (0 for top level)")
    is_active = models.BooleanField(default=True)

    class Meta:
        ordering = ["level", "name"]

    def __str__(self):
        return f"{self.name} ({self.code})"

    def get_hierarchy_path(self):
        """Returns the full path of units from root to this unit"""
        path = [self]
        current = self
        while current.parent:
            current = current.parent
            path.append(current)
        return list(reversed(path))


class UnitApprover(BaseModel, models.Model):
    """Links approvers to organizational units with specific roles"""

    unit = models.ForeignKey(
        OrganizationalUnit, on_delete=models.CASCADE, related_name="approvers"
    )
    user = models.ForeignKey(
        User, on_delete=models.CASCADE, related_name="unit_approver_roles"
    )
    role = models.CharField(max_length=50)
    is_organization_wide = models.BooleanField(
        default=False, help_text="Can approve across all units"
    )
    is_active = models.BooleanField(default=True)

    class Meta:
        unique_together = ["unit", "user", "role"]

    def __str__(self):
        return f"{self.user.username} - {self.role} in {self.unit.name}"


class ApprovalDelegation(BaseModel, models.Model):
    """Tracks temporary delegations of approval authority"""

    delegator = models.ForeignKey(
        User, on_delete=models.CASCADE, related_name="delegated_from"
    )
    delegate = models.ForeignKey(
        User, on_delete=models.CASCADE, related_name="delegated_to"
    )
    unit = models.ForeignKey(OrganizationalUnit, on_delete=models.CASCADE)
    start_date = models.DateTimeField()
    end_date = models.DateTimeField()
    reason = models.TextField()
    is_active = models.BooleanField(default=True)

    class Meta:
        ordering = ["-start_date"]

    def __str__(self):
        return (
            f"{self.delegator.username} -> {self.delegate.username} ({self.unit.name})"
        )

    @classmethod
    def get_active_delegation(cls, user, unit=None):
        """
        Check if a user has delegated their approval authority
        Returns the active delegate user or None
        """
        from django.utils import timezone

        query = cls.objects.filter(
            delegator=user,
            is_active=True,
            start_date__lte=timezone.now(),
            end_date__gte=timezone.now(),
        )

        if unit:
            query = query.filter(unit=unit)

        delegation = query.first()
        return delegation.delegate if delegation else None

    @classmethod
    def get_active_delegations_for_user(cls, user):
        """
        Get all active delegations where this user is the delegate
        """
        from django.utils import timezone

        return cls.objects.filter(
            delegate=user,
            is_active=True,
            start_date__lte=timezone.now(),
            end_date__gte=timezone.now(),
        ).select_related("delegator", "unit")<|MERGE_RESOLUTION|>--- conflicted
+++ resolved
@@ -1,12 +1,7 @@
 from django.db import models
-<<<<<<< HEAD
-from .UserModel import User
-from .ModelConstants import BaseModel
-=======
 
 from .ModelConstants import BaseModel
 from .UserModel import User
->>>>>>> d2488a63
 
 
 class OrganizationalUnit(BaseModel, models.Model):
