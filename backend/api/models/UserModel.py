from django.contrib.auth.models import (
    AbstractBaseUser,
    BaseUserManager,
    PermissionsMixin,
)
from django.db import models
<<<<<<< HEAD
from .ModelConstants import RoleChoices, BaseModel
=======
>>>>>>> d2488a63
from utils import signature_upload_path

from .ModelConstants import BaseModel, RoleChoices


# IMPORTANT: override default django user table
class CustomUserManager(BaseUserManager):
    def create_user(self, username, email, password=None, **extra_fields):
        if not username:
            raise ValueError("Username is required")
        if not email:
            raise ValueError("Email is required")

        extra_fields.setdefault("role", "student")
        user = self.model(
            username=username, email=self.normalize_email(email), **extra_fields
        )
        user.set_password(password)
        user.save(using=self._db)
        return user

    def create_superuser(self, username, email, password=None, **extra_fields):
        extra_fields.setdefault(
            "role",
            "admin",
        )
        user = self.create_user(
            username=username, email=email, password=password, **extra_fields
        )
        user.is_superuser = True
        user.is_staff = True
        user.save(using=self._db)
        return user


class User(BaseModel, AbstractBaseUser, PermissionsMixin):
    # Required fields
    username = models.CharField(max_length=40, unique=True)
    email = models.EmailField(unique=True)
    password = models.CharField(max_length=128)
    first_name = models.CharField(max_length=128, default="")
    last_name = models.CharField(max_length=128, default="")

    personal_id = models.CharField(max_length=7, unique=True, null=True, blank=True)

    # Optional fields
    phone_number = models.CharField(max_length=15, blank=True)
    date_of_birth = models.DateField(null=True, blank=True)

    # User role
    # admin, staff, student
    role = models.CharField(
        max_length=30, choices=RoleChoices.choices, default=RoleChoices.STUDENT
    )

    # Status fields
    is_active = models.BooleanField(default=True)
    is_superuser = models.BooleanField(default=False)  # Replaces is_admin
    is_staff = models.BooleanField(default=False)  # needed for admin panel

    # For future implementation notification preferences
    notification_preferences = models.JSONField(default=dict, blank=True)

    # signature to automatically sign forms
    signature = models.ImageField(
        upload_to=signature_upload_path, null=True, blank=True
    )
    has_signature = models.BooleanField(default=False)

    objects = CustomUserManager()

    # required fields for Django auth to work
    USERNAME_FIELD = "username"
    EMAIL_FIELD = "email"
    REQUIRED_FIELDS = ["email"]  # username is automatically required

    def save(self, *args, **kwargs):
        # Generate personal_id if not provided
        if not self.personal_id:
            self.personal_id = self._generate_unique_personal_id()
        super().save(*args, **kwargs)

    def _generate_unique_personal_id(self):
        """Generate a unique 7-digit personal ID"""
        import random

        while True:
            personal_id = str(random.randint(1000000, 9999999))
            # check if generated id is unique
            if not User.objects.filter(personal_id=personal_id).exists():
                return personal_id

    def __str__(self):
        return self.username<|MERGE_RESOLUTION|>--- conflicted
+++ resolved
@@ -4,10 +4,6 @@
     PermissionsMixin,
 )
 from django.db import models
-<<<<<<< HEAD
-from .ModelConstants import RoleChoices, BaseModel
-=======
->>>>>>> d2488a63
 from utils import signature_upload_path
 
 from .ModelConstants import BaseModel, RoleChoices
