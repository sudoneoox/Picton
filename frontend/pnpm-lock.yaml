--- conflicted
+++ resolved
@@ -1820,13 +1820,10 @@
     resolution: {integrity: sha512-65P7iz6X5yEr1cwcgvQxbbIw7Uk3gOy5dIdtZ4rDveLqhrdJP+Li/Hx6tyK0NEb+2GCyneCMJiGqrADCSNk8sQ==}
     engines: {node: '>=8.0'}
 
-<<<<<<< HEAD
   tree-kill@1.2.2:
     resolution: {integrity: sha512-L0Orpi8qGpRG//Nd+H90vFB+3iHnue1zSSGmNOOCh1GLJ7rUKVwV2HvijphGQS2UmhUZewS9VgvxYIdgr+fG1A==}
     hasBin: true
 
-=======
->>>>>>> 563101e0
   tslib@2.8.1:
     resolution: {integrity: sha512-oJFu94HQb+KVduSUQL7wnpmqnfmLsOA/nAh6b6EH0wCEoK0/mPeXU6c3wKDV83MkOuHPRHtSXKKU99IBazS/2w==}
 
@@ -3751,13 +3748,6 @@
     dependencies:
       is-number: 7.0.0
 
-<<<<<<< HEAD
-  tree-kill@1.2.2: {}
-
-=======
->>>>>>> 563101e0
-  tslib@2.8.1: {}
-
   turbo-stream@2.4.0: {}
 
   type-check@0.4.0:
