{
  "name": "frontend",
  "private": true,
  "version": "0.0.0",
  "type": "module",
  "scripts": {
<<<<<<< HEAD
    "dev": "vite --port 3000 & sass --watch src/styles:src/styles & npx tailwindcss -i src/styles/App.css -o src/styles/output.css --watch",
    "dev:concurrent": "concurrently \"vite --port 3000\" \"sass --watch src/styles:src/styles\" \"npx tailwindcss -i src/styles/App.css -o src/styles/output.css --watch\"",
=======
    "dev": "vite --port 3000 --host & sass --watch src/styles:src/styles & npx tailwindcss -i src/styles/App.css -o src/styles/output.css --watch",
>>>>>>> f1ad51c3
    "build": "vite build",
    "lint": "eslint .",
    "preview": "vite preview",
    "tailwindcss": "npx tailwindcss -i './src/styles/App.css' -o './src/styles/output.css' --watch",
    "sass": "pnpm exec sass src/styles/App.scss src/styles/App.css --watch"
  },
  "dependencies": {
    "@azure/msal-browser": "^4.2.1",
    "@azure/msal-react": "^3.0.4",
    "@radix-ui/react-slot": "^1.1.2",
    "@tailwindcss/cli": "^4.0.6",
    "@tailwindcss/forms": "^0.5.10",
    "@tailwindcss/vite": "^4.0.0",
    "class-variance-authority": "^0.7.1",
    "clsx": "^2.1.1",
    "framer-motion": "^12.4.3",
    "lucide-react": "^0.475.0",
    "react": "^19.0.0",
    "react-dom": "^19.0.0",
    "react-router-dom": "^7.1.5",
    "tailwind-merge": "^3.0.1",
    "tailwindcss-animate": "^1.0.7"
  },
  "devDependencies": {
    "@eslint/js": "^9.19.0",
    "@tailwindcss/postcss": "^4.0.6",
    "@types/node": "^22.13.1",
    "@types/react": "^19.0.8",
    "@types/react-dom": "^19.0.3",
    "@types/react-router-dom": "^5.3.3",
    "@vitejs/plugin-react": "^4.3.4",
    "autoprefixer": "^10.4.20",
    "concurrently": "^9.1.2",
    "eslint": "^9.19.0",
    "eslint-plugin-react": "^7.37.4",
    "eslint-plugin-react-hooks": "^5.0.0",
    "eslint-plugin-react-refresh": "^0.4.18",
    "globals": "^15.14.0",
    "postcss": "^8.5.2",
    "postcss-nesting": "^13.0.1",
    "sass": "^1.84.0",
    "tailwindcss": "^4.0.6",
    "vite": "^6.1.0"
  }
}<|MERGE_RESOLUTION|>--- conflicted
+++ resolved
@@ -4,12 +4,8 @@
   "version": "0.0.0",
   "type": "module",
   "scripts": {
-<<<<<<< HEAD
-    "dev": "vite --port 3000 & sass --watch src/styles:src/styles & npx tailwindcss -i src/styles/App.css -o src/styles/output.css --watch",
+    "dev": "vite --port 3000 --host & sass --watch src/styles:src/styles & npx tailwindcss -i src/styles/App.css -o src/styles/output.css --watch",
     "dev:concurrent": "concurrently \"vite --port 3000\" \"sass --watch src/styles:src/styles\" \"npx tailwindcss -i src/styles/App.css -o src/styles/output.css --watch\"",
-=======
-    "dev": "vite --port 3000 --host & sass --watch src/styles:src/styles & npx tailwindcss -i src/styles/App.css -o src/styles/output.css --watch",
->>>>>>> f1ad51c3
     "build": "vite build",
     "lint": "eslint .",
     "preview": "vite preview",
