--- conflicted
+++ resolved
@@ -305,7 +305,6 @@
   text-align: center;
   color: white;
 }
-<<<<<<< HEAD
 .registration-formContainer__navigation {
   padding: 0.5rem 1rem;
   background-color: white;
@@ -325,8 +324,7 @@
   flex-direction: column;
   gap: 1rem;
 }
-=======
->>>>>>> 1fb36213
+
 .registration-formContainer__input {
   max-width: 95%;
   background-color: rgba(26, 27, 38, 0.5);
