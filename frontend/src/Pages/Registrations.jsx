--- conflicted
+++ resolved
@@ -1,12 +1,6 @@
-<<<<<<< HEAD
-import { useState } from "react";
-import { ToastProvider, useToast } from "../Components/ui/ToastNotification.jsx";
-import { KeyRound, Mail } from "lucide-react";
-=======
 import { useEffect, useState } from "react";
 import { useToast } from "../Components/ui/ToastNotification.jsx";
 import { KeyRound } from "lucide-react";
->>>>>>> f1ad51c3
 import { useNavigate } from "react-router-dom";
 import { Button } from "../Components/ui/shadcn/button.tsx";
 import { Input } from "../Components/ui/shadcn/input.tsx";
@@ -35,12 +29,6 @@
     setFormData((prev) => ({ ...prev, [field]: value }));
   };
 
-<<<<<<< HEAD
-  const validateEmail = (email) => /^[^\s@]+@[^\s@]+\.[^\s@]+$/.test(email);
-  const validatePasswords = () =>
-    formData.password === formData.confirmPassword &&
-    formData.password.length >= 8;
-=======
   const handleAzureRegistration = async () => {
     try {
       // Clear existing state
@@ -120,17 +108,10 @@
     };
   }, [instance]);
 
-  const validateEmail = (email) => {
-    return /^[^\s@]+@[^\s@]+\.[^\s@]+$/.test(email);
-  };
-
-  const validatePasswords = () => {
-    return (
-      formData.password === formData.confirmPassword &&
-      formData.password.length >= 8
-    );
-  };
->>>>>>> f1ad51c3
+  const validateEmail = (email) => /^[^\s@]+@[^\s@]+\.[^\s@]+$/.test(email);
+  const validatePasswords = () =>
+    formData.password === formData.confirmPassword &&
+    formData.password.length >= 8;
 
   const validatePhone = () => {
     return /(^((\+\d{1,2}|1)[\s.-]?)?\(?[2-9](?!11)\d{2}\)?[\s.-]?\d{3}[\s.-]?\d{4}$|^$)/.test(
@@ -183,21 +164,13 @@
         showToast(
           { message: "Password requirements met", strength: "strong" },
           "success",
-<<<<<<< HEAD
-          "SUCCESS"
-=======
           "Password Valid",
->>>>>>> f1ad51c3
         );
       }
       if (currentStep < formSteps.length) {
         setCurrentStep((prev) => prev + 1);
         return;
       }
-<<<<<<< HEAD
-      showToast({ status: "Success", data: formData }, "success", "SUCCESS");
-      navigate("/dashboard");
-=======
 
       // NOTE: Final submission sending this to backend api
       const response = await api.registerUser({
@@ -218,7 +191,6 @@
       );
       // Redirect to login after successful registration
       navigate("/login");
->>>>>>> f1ad51c3
     } catch (error) {
       showToast(
         {
@@ -226,11 +198,7 @@
           details: error.details || {},
         },
         "error",
-<<<<<<< HEAD
-        "ERROR"
-=======
         "Registration Failed",
->>>>>>> f1ad51c3
       );
     }
   };
@@ -381,19 +349,13 @@
             </div>
           </div>
 
-<<<<<<< HEAD
-          <Button variant="homepage" className="registration-formCard__outlook">
-            <KeyRound className="registration-formCard__icon" />
-            Continue with Outlook
-=======
-          {/* Microsoft Login  */}
-          <Button
-            className="registration-formContainer__outlook"
+          <Button 
+            variant="homepage" 
+            className="registration-formCard__outlook"
             onClick={handleAzureRegistration}
           >
-            <KeyRound className="registration-formContainer__icon" />
+            <KeyRound className="registration-formCard__icon" />
             Continue with Microsoft
->>>>>>> f1ad51c3
           </Button>
 
           <div className="registration-formCard__footer">
