import React, { useState, useEffect } from "react";
import { api } from "@/api/api";
import { pretty_log } from "@/api/common_util";
import {
  Table,
  TableBody,
  TableCaption,
  TableCell,
  TableHead,
  TableHeader,
  TableRow,
} from "@/components/ui/table";
import { Dialog, DialogContent, DialogHeader, DialogTitle } from "@/components/ui/dialog";
import { Button } from "@/components/ui/button";
import { Badge } from "@/components/ui/badge";
import { Skeleton } from "@/components/ui/skeleton";

const ViewForms = () => {
  const [formSubmissions, setFormSubmissions] = useState([]);
  const [loading, setLoading] = useState(true);
  const [selectedIdentifier, setSelectedIdentifier] = useState(null);
  const [selectedForm, setSelectedForm] = useState(null);
  const [pdfDialogOpen, setPdfDialogOpen] = useState(false);
  const [loadingForm, setLoadingForm] = useState(false);

  useEffect(() => {
    fetchUserForms();
  }, []);

  const fetchUserForms = async () => {
    try {
      setLoading(true);
      const data = await api.student.getAllFormIdentifiers();
      setFormSubmissions(data);
      pretty_log(`Fetched ${data.length} form submissions`, "DEBUG");
    } catch (error) {
      pretty_log(`Error fetching form submissions: ${error.message}`, "ERROR");
    } finally {
      setLoading(false);
    }
  };

  const handleViewForm = async (identifier) => {
    try {
      setLoadingForm(true);
      setSelectedIdentifier(identifier);
<<<<<<< HEAD
      const formData = await api.student.getFormByIdentifier(identifier);
      setSelectedForm(formData);
=======
      const formDetails = await api.student.getSubmissionByidentifier(identifier);
      setSelectedForm(formDetails);
>>>>>>> 602282ab
      setPdfDialogOpen(true);
    } catch (error) {
      pretty_log(`Error fetching form details: ${error.message}`, "ERROR");
    } finally {
      setLoadingForm(false);
    }
  };

<<<<<<< HEAD
  const getStatusColor = (status) => {
    switch (status.toLowerCase()) {
      case "approved":
        return "bg-green-100 text-green-800";
      case "rejected":
        return "bg-red-100 text-red-800";
      case "pending":
        return "bg-yellow-100 text-yellow-800";
      case "returned":
        return "bg-orange-100 text-orange-800";
      default:
        return "bg-gray-100 text-gray-800";
    }
  };

  if (loading) {
    return (
      <div className="space-y-4">
        <Skeleton className="h-8 w-full" />
        <Skeleton className="h-32 w-full" />
        <Skeleton className="h-32 w-full" />
      </div>
    );
  }

  if (!formSubmissions || formSubmissions.length === 0) {
    return (
      <div className="text-center py-8">
        <p className="text-gray-500">No form submissions found.</p>
      </div>
    );
  }

  return (
    <div className="space-y-4">
      <Table>
        <TableCaption>A list of your form submissions.</TableCaption>
        <TableHeader>
          <TableRow>
            <TableHead>Form Type</TableHead>
            <TableHead>Status</TableHead>
            <TableHead>Submitted Date</TableHead>
            <TableHead>Actions</TableHead>
          </TableRow>
        </TableHeader>
        <TableBody>
          {formSubmissions.map((submission) => (
            <TableRow key={submission.id}>
              <TableCell>{submission.form_template.name}</TableCell>
              <TableCell>
                <Badge className={getStatusColor(submission.status)}>
                  {submission.status.charAt(0).toUpperCase() + submission.status.slice(1)}
                </Badge>
              </TableCell>
              <TableCell>{new Date(submission.created_at).toLocaleDateString()}</TableCell>
              <TableCell>
                <Button
                  variant="outline"
                  size="sm"
                  onClick={() => handleViewForm(submission.id)}
                  disabled={loadingForm}
                >
                  {loadingForm && selectedIdentifier === submission.id ? "Loading..." : "View Form"}
                </Button>
              </TableCell>
            </TableRow>
          ))}
        </TableBody>
      </Table>

      <Dialog open={pdfDialogOpen} onOpenChange={setPdfDialogOpen}>
        <DialogContent className="max-w-4xl">
          <DialogHeader>
            <DialogTitle>Form Details</DialogTitle>
          </DialogHeader>
          {selectedForm && (
            <div className="space-y-4">
              <div className="grid grid-cols-2 gap-4">
                <div>
                  <h3 className="font-semibold">Form Information</h3>
                  <p>Type: {selectedForm.form_template.name}</p>
                  <p>Status: {selectedForm.status}</p>
                  <p>Submitted: {new Date(selectedForm.created_at).toLocaleDateString()}</p>
                </div>
                <div>
                  <h3 className="font-semibold">Submitter Information</h3>
                  <p>Name: {selectedForm.submitter_name}</p>
                  <p>ID: {selectedForm.submitter.id}</p>
                </div>
              </div>
              {selectedForm.current_pdf && (
                <div className="mt-4">
                  <h3 className="font-semibold mb-2">Form PDF</h3>
                  <iframe
                    src={selectedForm.current_pdf}
                    className="w-full h-[600px] border rounded"
                    title="Form PDF"
                  />
                </div>
              )}
            </div>
=======
  const getStatusBadge = (status) => {
    switch (status) {
      case "approved":
        return <Badge className="bg-green-100 text-green-800">Approved</Badge>;
      case "pending":
        return <Badge className="bg-yellow-100 text-yellow-800">Pending</Badge>;
      case "returned":
        return <Badge className="bg-orange-100 text-orange-800">Returned</Badge>;
      case "rejected":
        return <Badge className="bg-red-100 text-red-800">Rejected</Badge>;
      case "draft":
        return <Badge className="bg-gray-100 text-gray-800">Draft</Badge>;
      default:
        return <Badge>{status}</Badge>;
    }
  };

  const formatDate = (dateString) => {
    if (!dateString) return "N/A";
    return new Date(dateString).toLocaleDateString(undefined, {
      year: 'numeric',
      month: 'short',
      day: 'numeric'
    });
  };

  return (
    <div className="space-y-6">
      <div className="flex justify-between items-center">
        <h2 className="text-xl font-medium">Your Submitted Forms</h2>
        <Button onClick={fetchUserForms} variant="outline" size="sm">
          Refresh
        </Button>
      </div>

      {loading ? (
        <div className="space-y-4">
          <Skeleton className="h-8 w-full" />
          <Skeleton className="h-8 w-full" />
          <Skeleton className="h-8 w-full" />
        </div>
      ) : formSubmissions.length === 0 ? (
        <div className="text-center py-8 text-muted-foreground">
          <p>You haven't submitted any forms yet.</p>
        </div>
      ) : (
        <Table>
          <TableCaption>Your submitted forms</TableCaption>
          <TableHeader>
            <TableRow>
              <TableHead>Form Type</TableHead>
              <TableHead>Identifier</TableHead>
              <TableHead>Submission Date</TableHead>
              <TableHead>Status</TableHead>
              <TableHead className="text-right">Actions</TableHead>
            </TableRow>
          </TableHeader>
          <TableBody>
            {formSubmissions.map((submission) => (
              <TableRow key={submission.identifier}>
                <TableCell className="font-medium">{submission.form_type}</TableCell>
                <TableCell>{submission.identifier}</TableCell>
                <TableCell>{formatDate(submission.submission_date)}</TableCell>
                <TableCell>{getStatusBadge(submission.status)}</TableCell>
                <TableCell className="text-right">
                  <Button
                    variant="outline"
                    size="sm"
                    onClick={() => handleViewForm(submission.identifier)}
                  >
                    View Form
                  </Button>
                </TableCell>
              </TableRow>
            ))}
          </TableBody>
        </Table>
      )}

      {/* PDF View Dialog */}
      <Dialog open={pdfDialogOpen} onOpenChange={setPdfDialogOpen}>
        <DialogContent className="max-w-5xl max-h-[90vh] w-[90vw]">
          <DialogHeader>
            <DialogTitle>
              {selectedForm?.template_name || "Form"} - {selectedIdentifier}
            </DialogTitle>
          </DialogHeader>
          {loadingForm ? (
            <div className="h-[70vh] flex items-center justify-center">
              <p>Loading form details...</p>
            </div>
          ) : (
            <div className="mt-2">
              <div className="flex justify-between items-center mb-4">
                <div>
                  <p className="text-sm">Status: {selectedForm && getStatusBadge(selectedForm.status)}</p>
                  <p className="text-sm">Submitted: {selectedForm && formatDate(selectedForm.created_at)}</p>
                </div>
                <div>
                  <p className="text-sm">Current Step: {selectedForm?.current_step || "N/A"}</p>
                  <p className="text-sm">Form ID: {selectedIdentifier || "N/A"}</p>
                </div>
              </div>
              <div className="h-[70vh] border rounded">
                {selectedForm?.pdf_content ? (
                  <iframe
                    src={`data:application/pdf;base64,${selectedForm.pdf_content}`}
                    className="w-full h-full"
                    title="Form PDF"
                  />
                ) : (
                  <div className="flex items-center justify-center h-full bg-gray-50">
                    <p className="text-gray-500">PDF not available</p>
                  </div>
                )}
              </div>            </div>
>>>>>>> 602282ab
          )}
        </DialogContent>
      </Dialog>
    </div>
  );
};

export default ViewForms;<|MERGE_RESOLUTION|>--- conflicted
+++ resolved
@@ -44,13 +44,8 @@
     try {
       setLoadingForm(true);
       setSelectedIdentifier(identifier);
-<<<<<<< HEAD
       const formData = await api.student.getFormByIdentifier(identifier);
       setSelectedForm(formData);
-=======
-      const formDetails = await api.student.getSubmissionByidentifier(identifier);
-      setSelectedForm(formDetails);
->>>>>>> 602282ab
       setPdfDialogOpen(true);
     } catch (error) {
       pretty_log(`Error fetching form details: ${error.message}`, "ERROR");
@@ -59,7 +54,6 @@
     }
   };
 
-<<<<<<< HEAD
   const getStatusColor = (status) => {
     switch (status.toLowerCase()) {
       case "approved":
@@ -72,110 +66,6 @@
         return "bg-orange-100 text-orange-800";
       default:
         return "bg-gray-100 text-gray-800";
-    }
-  };
-
-  if (loading) {
-    return (
-      <div className="space-y-4">
-        <Skeleton className="h-8 w-full" />
-        <Skeleton className="h-32 w-full" />
-        <Skeleton className="h-32 w-full" />
-      </div>
-    );
-  }
-
-  if (!formSubmissions || formSubmissions.length === 0) {
-    return (
-      <div className="text-center py-8">
-        <p className="text-gray-500">No form submissions found.</p>
-      </div>
-    );
-  }
-
-  return (
-    <div className="space-y-4">
-      <Table>
-        <TableCaption>A list of your form submissions.</TableCaption>
-        <TableHeader>
-          <TableRow>
-            <TableHead>Form Type</TableHead>
-            <TableHead>Status</TableHead>
-            <TableHead>Submitted Date</TableHead>
-            <TableHead>Actions</TableHead>
-          </TableRow>
-        </TableHeader>
-        <TableBody>
-          {formSubmissions.map((submission) => (
-            <TableRow key={submission.id}>
-              <TableCell>{submission.form_template.name}</TableCell>
-              <TableCell>
-                <Badge className={getStatusColor(submission.status)}>
-                  {submission.status.charAt(0).toUpperCase() + submission.status.slice(1)}
-                </Badge>
-              </TableCell>
-              <TableCell>{new Date(submission.created_at).toLocaleDateString()}</TableCell>
-              <TableCell>
-                <Button
-                  variant="outline"
-                  size="sm"
-                  onClick={() => handleViewForm(submission.id)}
-                  disabled={loadingForm}
-                >
-                  {loadingForm && selectedIdentifier === submission.id ? "Loading..." : "View Form"}
-                </Button>
-              </TableCell>
-            </TableRow>
-          ))}
-        </TableBody>
-      </Table>
-
-      <Dialog open={pdfDialogOpen} onOpenChange={setPdfDialogOpen}>
-        <DialogContent className="max-w-4xl">
-          <DialogHeader>
-            <DialogTitle>Form Details</DialogTitle>
-          </DialogHeader>
-          {selectedForm && (
-            <div className="space-y-4">
-              <div className="grid grid-cols-2 gap-4">
-                <div>
-                  <h3 className="font-semibold">Form Information</h3>
-                  <p>Type: {selectedForm.form_template.name}</p>
-                  <p>Status: {selectedForm.status}</p>
-                  <p>Submitted: {new Date(selectedForm.created_at).toLocaleDateString()}</p>
-                </div>
-                <div>
-                  <h3 className="font-semibold">Submitter Information</h3>
-                  <p>Name: {selectedForm.submitter_name}</p>
-                  <p>ID: {selectedForm.submitter.id}</p>
-                </div>
-              </div>
-              {selectedForm.current_pdf && (
-                <div className="mt-4">
-                  <h3 className="font-semibold mb-2">Form PDF</h3>
-                  <iframe
-                    src={selectedForm.current_pdf}
-                    className="w-full h-[600px] border rounded"
-                    title="Form PDF"
-                  />
-                </div>
-              )}
-            </div>
-=======
-  const getStatusBadge = (status) => {
-    switch (status) {
-      case "approved":
-        return <Badge className="bg-green-100 text-green-800">Approved</Badge>;
-      case "pending":
-        return <Badge className="bg-yellow-100 text-yellow-800">Pending</Badge>;
-      case "returned":
-        return <Badge className="bg-orange-100 text-orange-800">Returned</Badge>;
-      case "rejected":
-        return <Badge className="bg-red-100 text-red-800">Rejected</Badge>;
-      case "draft":
-        return <Badge className="bg-gray-100 text-gray-800">Draft</Badge>;
-      default:
-        return <Badge>{status}</Badge>;
     }
   };
 
@@ -241,7 +131,6 @@
         </Table>
       )}
 
-      {/* PDF View Dialog */}
       <Dialog open={pdfDialogOpen} onOpenChange={setPdfDialogOpen}>
         <DialogContent className="max-w-5xl max-h-[90vh] w-[90vw]">
           <DialogHeader>
@@ -278,7 +167,6 @@
                   </div>
                 )}
               </div>            </div>
->>>>>>> 602282ab
           )}
         </DialogContent>
       </Dialog>
