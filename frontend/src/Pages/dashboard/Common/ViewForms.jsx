<<<<<<< HEAD
import React from "react";
import { Card, CardContent, CardHeader, CardTitle } from "@/components/ui/card";
import { pretty_log } from "@/api/common_util";

const ViewForms = ({ submissions }) => {
  if (!submissions || submissions.length === 0) {
    return (
      <div className="text-center py-8">
        <p className="text-gray-500">No form submissions found.</p>
      </div>
    );
  }

  return (
    <div className="space-y-4">
      {submissions.map((submission) => (
        <Card key={submission.id}>
          <CardHeader>
            <CardTitle className="flex justify-between items-center">
              <span>{submission.template_name}</span>
              <span className={`px-2 py-1 rounded text-sm ${
                submission.status === 'approved' ? 'bg-green-100 text-green-800' :
                submission.status === 'rejected' ? 'bg-red-100 text-red-800' :
                submission.status === 'pending' ? 'bg-yellow-100 text-yellow-800' :
                submission.status === 'returned' ? 'bg-orange-100 text-orange-800' :
                'bg-gray-100 text-gray-800'
              }`}>
                {submission.status.charAt(0).toUpperCase() + submission.status.slice(1)}
              </span>
            </CardTitle>
          </CardHeader>
          <CardContent>
            <div className="space-y-2">
              <p className="text-sm text-gray-500">
                Submitted by: {submission.submitter_name}
              </p>
              <p className="text-sm text-gray-500">
                Submitted on: {new Date(submission.created_at).toLocaleDateString()}
              </p>
              {submission.current_pdf && (
                <a
                  href={submission.current_pdf}
                  target="_blank"
                  rel="noopener noreferrer"
                  className="text-blue-600 hover:text-blue-800 text-sm"
                >
                  View PDF
                </a>
              )}
            </div>
          </CardContent>
        </Card>
      ))}
=======
import React, { useState, useEffect } from "react";
import { api } from "@/api/api";
import { pretty_log } from "@/api/common_util";
import {
  Table,
  TableBody,
  TableCaption,
  TableCell,
  TableHead,
  TableHeader,
  TableRow,
} from "@/components/ui/table";
import { Dialog, DialogContent, DialogHeader, DialogTitle } from "@/components/ui/dialog";
import { Button } from "@/components/ui/button";
import { Badge } from "@/components/ui/badge";
import { Skeleton } from "@/components/ui/skeleton";

const ViewForms = () => {
  const [formSubmissions, setFormSubmissions] = useState([]);
  const [loading, setLoading] = useState(true);
  const [selectedIdentifier, setSelectedIdentifier] = useState(null);
  const [selectedForm, setSelectedForm] = useState(null);
  const [pdfDialogOpen, setPdfDialogOpen] = useState(false);
  const [loadingForm, setLoadingForm] = useState(false);

  useEffect(() => {
    fetchUserForms();
  }, []);

  const fetchUserForms = async () => {
    try {
      setLoading(true);
      const data = await api.student.getAllFormIdentifiers();
      setFormSubmissions(data);
      pretty_log(`Fetched ${data.length} form submissions`, "DEBUG");
    } catch (error) {
      pretty_log(`Error fetching form submissions: ${error.message}`, "ERROR");
    } finally {
      setLoading(false);
    }
  };

  const handleViewForm = async (identifier) => {
    try {
      setLoadingForm(true);
      setSelectedIdentifier(identifier);
      const formDetails = await api.student.getSubmissionByidentifier(identifier);
      setSelectedForm(formDetails);
      setPdfDialogOpen(true);
    } catch (error) {
      pretty_log(`Error fetching form details: ${error.message}`, "ERROR");
    } finally {
      setLoadingForm(false);
    }
  };

  const getStatusBadge = (status) => {
    switch (status) {
      case "approved":
        return <Badge className="bg-green-100 text-green-800">Approved</Badge>;
      case "pending":
        return <Badge className="bg-yellow-100 text-yellow-800">Pending</Badge>;
      case "returned":
        return <Badge className="bg-orange-100 text-orange-800">Returned</Badge>;
      case "rejected":
        return <Badge className="bg-red-100 text-red-800">Rejected</Badge>;
      case "draft":
        return <Badge className="bg-gray-100 text-gray-800">Draft</Badge>;
      default:
        return <Badge>{status}</Badge>;
    }
  };

  const formatDate = (dateString) => {
    if (!dateString) return "N/A";
    return new Date(dateString).toLocaleDateString(undefined, {
      year: 'numeric',
      month: 'short',
      day: 'numeric'
    });
  };

  return (
    <div className="space-y-6">
      <div className="flex justify-between items-center">
        <h2 className="text-xl font-medium">Your Submitted Forms</h2>
        <Button onClick={fetchUserForms} variant="outline" size="sm">
          Refresh
        </Button>
      </div>

      {loading ? (
        <div className="space-y-4">
          <Skeleton className="h-8 w-full" />
          <Skeleton className="h-8 w-full" />
          <Skeleton className="h-8 w-full" />
        </div>
      ) : formSubmissions.length === 0 ? (
        <div className="text-center py-8 text-muted-foreground">
          <p>You haven't submitted any forms yet.</p>
        </div>
      ) : (
        <Table>
          <TableCaption>Your submitted forms</TableCaption>
          <TableHeader>
            <TableRow>
              <TableHead>Form Type</TableHead>
              <TableHead>Identifier</TableHead>
              <TableHead>Submission Date</TableHead>
              <TableHead>Status</TableHead>
              <TableHead className="text-right">Actions</TableHead>
            </TableRow>
          </TableHeader>
          <TableBody>
            {formSubmissions.map((submission) => (
              <TableRow key={submission.identifier}>
                <TableCell className="font-medium">{submission.form_type}</TableCell>
                <TableCell>{submission.identifier}</TableCell>
                <TableCell>{formatDate(submission.submission_date)}</TableCell>
                <TableCell>{getStatusBadge(submission.status)}</TableCell>
                <TableCell className="text-right">
                  <Button
                    variant="outline"
                    size="sm"
                    onClick={() => handleViewForm(submission.identifier)}
                  >
                    View Form
                  </Button>
                </TableCell>
              </TableRow>
            ))}
          </TableBody>
        </Table>
      )}

      {/* PDF View Dialog */}
      <Dialog open={pdfDialogOpen} onOpenChange={setPdfDialogOpen}>
        <DialogContent className="max-w-5xl max-h-[90vh] w-[90vw]">
          <DialogHeader>
            <DialogTitle>
              {selectedForm?.template_name || "Form"} - {selectedIdentifier}
            </DialogTitle>
          </DialogHeader>
          {loadingForm ? (
            <div className="h-[70vh] flex items-center justify-center">
              <p>Loading form details...</p>
            </div>
          ) : (
            <div className="mt-2">
              <div className="flex justify-between items-center mb-4">
                <div>
                  <p className="text-sm">Status: {selectedForm && getStatusBadge(selectedForm.status)}</p>
                  <p className="text-sm">Submitted: {selectedForm && formatDate(selectedForm.created_at)}</p>
                </div>
                <div>
                  <p className="text-sm">Current Step: {selectedForm?.current_step || "N/A"}</p>
                  <p className="text-sm">Form ID: {selectedIdentifier || "N/A"}</p>
                </div>
              </div>
              <div className="h-[70vh] border rounded">
                {selectedForm?.pdf_content ? (
                  <iframe
                    src={`data:application/pdf;base64,${selectedForm.pdf_content}`}
                    className="w-full h-full"
                    title="Form PDF"
                  />
                ) : (
                  <div className="flex items-center justify-center h-full bg-gray-50">
                    <p className="text-gray-500">PDF not available</p>
                  </div>
                )}
              </div>            </div>
          )}
        </DialogContent>
      </Dialog>
>>>>>>> 1fe995f3
    </div>
  );
};

export default ViewForms;<|MERGE_RESOLUTION|>--- conflicted
+++ resolved
@@ -1,58 +1,3 @@
-<<<<<<< HEAD
-import React from "react";
-import { Card, CardContent, CardHeader, CardTitle } from "@/components/ui/card";
-import { pretty_log } from "@/api/common_util";
-
-const ViewForms = ({ submissions }) => {
-  if (!submissions || submissions.length === 0) {
-    return (
-      <div className="text-center py-8">
-        <p className="text-gray-500">No form submissions found.</p>
-      </div>
-    );
-  }
-
-  return (
-    <div className="space-y-4">
-      {submissions.map((submission) => (
-        <Card key={submission.id}>
-          <CardHeader>
-            <CardTitle className="flex justify-between items-center">
-              <span>{submission.template_name}</span>
-              <span className={`px-2 py-1 rounded text-sm ${
-                submission.status === 'approved' ? 'bg-green-100 text-green-800' :
-                submission.status === 'rejected' ? 'bg-red-100 text-red-800' :
-                submission.status === 'pending' ? 'bg-yellow-100 text-yellow-800' :
-                submission.status === 'returned' ? 'bg-orange-100 text-orange-800' :
-                'bg-gray-100 text-gray-800'
-              }`}>
-                {submission.status.charAt(0).toUpperCase() + submission.status.slice(1)}
-              </span>
-            </CardTitle>
-          </CardHeader>
-          <CardContent>
-            <div className="space-y-2">
-              <p className="text-sm text-gray-500">
-                Submitted by: {submission.submitter_name}
-              </p>
-              <p className="text-sm text-gray-500">
-                Submitted on: {new Date(submission.created_at).toLocaleDateString()}
-              </p>
-              {submission.current_pdf && (
-                <a
-                  href={submission.current_pdf}
-                  target="_blank"
-                  rel="noopener noreferrer"
-                  className="text-blue-600 hover:text-blue-800 text-sm"
-                >
-                  View PDF
-                </a>
-              )}
-            </div>
-          </CardContent>
-        </Card>
-      ))}
-=======
 import React, { useState, useEffect } from "react";
 import { api } from "@/api/api";
 import { pretty_log } from "@/api/common_util";
@@ -99,8 +44,8 @@
     try {
       setLoadingForm(true);
       setSelectedIdentifier(identifier);
-      const formDetails = await api.student.getSubmissionByidentifier(identifier);
-      setSelectedForm(formDetails);
+      const formData = await api.student.getFormByIdentifier(identifier);
+      setSelectedForm(formData);
       setPdfDialogOpen(true);
     } catch (error) {
       pretty_log(`Error fetching form details: ${error.message}`, "ERROR");
@@ -109,126 +54,110 @@
     }
   };
 
-  const getStatusBadge = (status) => {
-    switch (status) {
+  const getStatusColor = (status) => {
+    switch (status.toLowerCase()) {
       case "approved":
-        return <Badge className="bg-green-100 text-green-800">Approved</Badge>;
+        return "bg-green-100 text-green-800";
+      case "rejected":
+        return "bg-red-100 text-red-800";
       case "pending":
-        return <Badge className="bg-yellow-100 text-yellow-800">Pending</Badge>;
+        return "bg-yellow-100 text-yellow-800";
       case "returned":
-        return <Badge className="bg-orange-100 text-orange-800">Returned</Badge>;
-      case "rejected":
-        return <Badge className="bg-red-100 text-red-800">Rejected</Badge>;
-      case "draft":
-        return <Badge className="bg-gray-100 text-gray-800">Draft</Badge>;
+        return "bg-orange-100 text-orange-800";
       default:
-        return <Badge>{status}</Badge>;
+        return "bg-gray-100 text-gray-800";
     }
   };
 
-  const formatDate = (dateString) => {
-    if (!dateString) return "N/A";
-    return new Date(dateString).toLocaleDateString(undefined, {
-      year: 'numeric',
-      month: 'short',
-      day: 'numeric'
-    });
-  };
+  if (loading) {
+    return (
+      <div className="space-y-4">
+        <Skeleton className="h-8 w-full" />
+        <Skeleton className="h-32 w-full" />
+        <Skeleton className="h-32 w-full" />
+      </div>
+    );
+  }
+
+  if (!formSubmissions || formSubmissions.length === 0) {
+    return (
+      <div className="text-center py-8">
+        <p className="text-gray-500">No form submissions found.</p>
+      </div>
+    );
+  }
 
   return (
-    <div className="space-y-6">
-      <div className="flex justify-between items-center">
-        <h2 className="text-xl font-medium">Your Submitted Forms</h2>
-        <Button onClick={fetchUserForms} variant="outline" size="sm">
-          Refresh
-        </Button>
-      </div>
+    <div className="space-y-4">
+      <Table>
+        <TableCaption>A list of your form submissions.</TableCaption>
+        <TableHeader>
+          <TableRow>
+            <TableHead>Form Type</TableHead>
+            <TableHead>Status</TableHead>
+            <TableHead>Submitted Date</TableHead>
+            <TableHead>Actions</TableHead>
+          </TableRow>
+        </TableHeader>
+        <TableBody>
+          {formSubmissions.map((submission) => (
+            <TableRow key={submission.id}>
+              <TableCell>{submission.form_template.name}</TableCell>
+              <TableCell>
+                <Badge className={getStatusColor(submission.status)}>
+                  {submission.status.charAt(0).toUpperCase() + submission.status.slice(1)}
+                </Badge>
+              </TableCell>
+              <TableCell>{new Date(submission.created_at).toLocaleDateString()}</TableCell>
+              <TableCell>
+                <Button
+                  variant="outline"
+                  size="sm"
+                  onClick={() => handleViewForm(submission.id)}
+                  disabled={loadingForm}
+                >
+                  {loadingForm && selectedIdentifier === submission.id ? "Loading..." : "View Form"}
+                </Button>
+              </TableCell>
+            </TableRow>
+          ))}
+        </TableBody>
+      </Table>
 
-      {loading ? (
-        <div className="space-y-4">
-          <Skeleton className="h-8 w-full" />
-          <Skeleton className="h-8 w-full" />
-          <Skeleton className="h-8 w-full" />
-        </div>
-      ) : formSubmissions.length === 0 ? (
-        <div className="text-center py-8 text-muted-foreground">
-          <p>You haven't submitted any forms yet.</p>
-        </div>
-      ) : (
-        <Table>
-          <TableCaption>Your submitted forms</TableCaption>
-          <TableHeader>
-            <TableRow>
-              <TableHead>Form Type</TableHead>
-              <TableHead>Identifier</TableHead>
-              <TableHead>Submission Date</TableHead>
-              <TableHead>Status</TableHead>
-              <TableHead className="text-right">Actions</TableHead>
-            </TableRow>
-          </TableHeader>
-          <TableBody>
-            {formSubmissions.map((submission) => (
-              <TableRow key={submission.identifier}>
-                <TableCell className="font-medium">{submission.form_type}</TableCell>
-                <TableCell>{submission.identifier}</TableCell>
-                <TableCell>{formatDate(submission.submission_date)}</TableCell>
-                <TableCell>{getStatusBadge(submission.status)}</TableCell>
-                <TableCell className="text-right">
-                  <Button
-                    variant="outline"
-                    size="sm"
-                    onClick={() => handleViewForm(submission.identifier)}
-                  >
-                    View Form
-                  </Button>
-                </TableCell>
-              </TableRow>
-            ))}
-          </TableBody>
-        </Table>
-      )}
-
-      {/* PDF View Dialog */}
       <Dialog open={pdfDialogOpen} onOpenChange={setPdfDialogOpen}>
-        <DialogContent className="max-w-5xl max-h-[90vh] w-[90vw]">
+        <DialogContent className="max-w-4xl">
           <DialogHeader>
-            <DialogTitle>
-              {selectedForm?.template_name || "Form"} - {selectedIdentifier}
-            </DialogTitle>
+            <DialogTitle>Form Details</DialogTitle>
           </DialogHeader>
-          {loadingForm ? (
-            <div className="h-[70vh] flex items-center justify-center">
-              <p>Loading form details...</p>
-            </div>
-          ) : (
-            <div className="mt-2">
-              <div className="flex justify-between items-center mb-4">
+          {selectedForm && (
+            <div className="space-y-4">
+              <div className="grid grid-cols-2 gap-4">
                 <div>
-                  <p className="text-sm">Status: {selectedForm && getStatusBadge(selectedForm.status)}</p>
-                  <p className="text-sm">Submitted: {selectedForm && formatDate(selectedForm.created_at)}</p>
+                  <h3 className="font-semibold">Form Information</h3>
+                  <p>Type: {selectedForm.form_template.name}</p>
+                  <p>Status: {selectedForm.status}</p>
+                  <p>Submitted: {new Date(selectedForm.created_at).toLocaleDateString()}</p>
                 </div>
                 <div>
-                  <p className="text-sm">Current Step: {selectedForm?.current_step || "N/A"}</p>
-                  <p className="text-sm">Form ID: {selectedIdentifier || "N/A"}</p>
+                  <h3 className="font-semibold">Submitter Information</h3>
+                  <p>Name: {selectedForm.submitter_name}</p>
+                  <p>ID: {selectedForm.submitter.id}</p>
                 </div>
               </div>
-              <div className="h-[70vh] border rounded">
-                {selectedForm?.pdf_content ? (
+              {selectedForm.current_pdf && (
+                <div className="mt-4">
+                  <h3 className="font-semibold mb-2">Form PDF</h3>
                   <iframe
-                    src={`data:application/pdf;base64,${selectedForm.pdf_content}`}
-                    className="w-full h-full"
+                    src={selectedForm.current_pdf}
+                    className="w-full h-[600px] border rounded"
                     title="Form PDF"
                   />
-                ) : (
-                  <div className="flex items-center justify-center h-full bg-gray-50">
-                    <p className="text-gray-500">PDF not available</p>
-                  </div>
-                )}
-              </div>            </div>
+                </div>
+              )}
+            </div>
           )}
         </DialogContent>
       </Dialog>
->>>>>>> 1fe995f3
     </div>
   );
 };
