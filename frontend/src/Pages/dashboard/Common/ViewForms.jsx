<<<<<<< HEAD
import React from "react";
import { Card, CardContent, CardHeader, CardTitle } from "@/components/ui/card";
import { pretty_log } from "@/api/common_util";

const ViewForms = ({ submissions }) => {
  if (!submissions || submissions.length === 0) {
    return (
      <div className="text-center py-8">
        <p className="text-gray-500">No form submissions found.</p>
      </div>
    );
  }

  return (
    <div className="space-y-4">
      {submissions.map((submission) => (
        <Card key={submission.id}>
          <CardHeader>
            <CardTitle className="flex justify-between items-center">
              <span>{submission.template_name}</span>
              <span className={`px-2 py-1 rounded text-sm ${
                submission.status === 'approved' ? 'bg-green-100 text-green-800' :
                submission.status === 'rejected' ? 'bg-red-100 text-red-800' :
                submission.status === 'pending' ? 'bg-yellow-100 text-yellow-800' :
                submission.status === 'returned' ? 'bg-orange-100 text-orange-800' :
                'bg-gray-100 text-gray-800'
              }`}>
                {submission.status.charAt(0).toUpperCase() + submission.status.slice(1)}
              </span>
            </CardTitle>
          </CardHeader>
          <CardContent>
            <div className="space-y-2">
              <p className="text-sm text-gray-500">
                Submitted by: {submission.submitter_name}
              </p>
              <p className="text-sm text-gray-500">
                Submitted on: {new Date(submission.created_at).toLocaleDateString()}
              </p>
              {submission.current_pdf && (
                <a
                  href={submission.current_pdf}
                  target="_blank"
                  rel="noopener noreferrer"
                  className="text-blue-600 hover:text-blue-800 text-sm"
                >
                  View PDF
                </a>
              )}
            </div>
          </CardContent>
        </Card>
      ))}
=======
import React, { useState, useEffect } from "react";
import { api } from "@/api/api";
import { pretty_log } from "@/api/common_util";
import {
  Table,
  TableBody,
  TableCaption,
  TableCell,
  TableHead,
  TableHeader,
  TableRow,
} from "@/components/ui/table";
import { Dialog, DialogContent, DialogHeader, DialogTitle } from "@/components/ui/dialog";
import { Button } from "@/components/ui/button";
import { Badge } from "@/components/ui/badge";
import { Skeleton } from "@/components/ui/skeleton";

const ViewForms = () => {
  const [formSubmissions, setFormSubmissions] = useState([]);
  const [loading, setLoading] = useState(true);
  const [selectedIdentifier, setSelectedIdentifier] = useState(null);
  const [selectedForm, setSelectedForm] = useState(null);
  const [pdfDialogOpen, setPdfDialogOpen] = useState(false);
  const [loadingForm, setLoadingForm] = useState(false);

  useEffect(() => {
    fetchUserForms();
  }, []);

  const fetchUserForms = async () => {
    try {
      setLoading(true);
      const data = await api.student.getAllFormIdentifiers();
      setFormSubmissions(data);
      pretty_log(`Fetched ${data.length} form submissions`, "DEBUG");
    } catch (error) {
      pretty_log(`Error fetching form submissions: ${error.message}`, "ERROR");
    } finally {
      setLoading(false);
    }
  };

  const handleViewForm = async (identifier) => {
    try {
      setLoadingForm(true);
      setSelectedIdentifier(identifier);
      const formDetails = await api.student.getSubmissionByidentifier(identifier);
      setSelectedForm(formDetails);
      setPdfDialogOpen(true);
    } catch (error) {
      pretty_log(`Error fetching form details: ${error.message}`, "ERROR");
    } finally {
      setLoadingForm(false);
    }
  };

  const getStatusBadge = (status) => {
    switch (status) {
      case "approved":
        return <Badge className="bg-green-100 text-green-800">Approved</Badge>;
      case "pending":
        return <Badge className="bg-yellow-100 text-yellow-800">Pending</Badge>;
      case "returned":
        return <Badge className="bg-orange-100 text-orange-800">Returned</Badge>;
      case "rejected":
        return <Badge className="bg-red-100 text-red-800">Rejected</Badge>;
      case "draft":
        return <Badge className="bg-gray-100 text-gray-800">Draft</Badge>;
      default:
        return <Badge>{status}</Badge>;
    }
  };

  const formatDate = (dateString) => {
    if (!dateString) return "N/A";
    return new Date(dateString).toLocaleDateString(undefined, {
      year: 'numeric',
      month: 'short',
      day: 'numeric'
    });
  };

  return (
    <div className="space-y-6">
      <div className="flex justify-between items-center">
        <h2 className="text-xl font-medium">Your Submitted Forms</h2>
        <Button onClick={fetchUserForms} variant="outline" size="sm">
          Refresh
        </Button>
      </div>

      {loading ? (
        <div className="space-y-4">
          <Skeleton className="h-8 w-full" />
          <Skeleton className="h-8 w-full" />
          <Skeleton className="h-8 w-full" />
        </div>
      ) : formSubmissions.length === 0 ? (
        <div className="text-center py-8 text-muted-foreground">
          <p>You haven't submitted any forms yet.</p>
        </div>
      ) : (
        <Table>
          <TableCaption>Your submitted forms</TableCaption>
          <TableHeader>
            <TableRow>
              <TableHead>Form Type</TableHead>
              <TableHead>Identifier</TableHead>
              <TableHead>Submission Date</TableHead>
              <TableHead>Status</TableHead>
              <TableHead className="text-right">Actions</TableHead>
            </TableRow>
          </TableHeader>
          <TableBody>
            {formSubmissions.map((submission) => (
              <TableRow key={submission.identifier}>
                <TableCell className="font-medium">{submission.form_type}</TableCell>
                <TableCell>{submission.identifier}</TableCell>
                <TableCell>{formatDate(submission.submission_date)}</TableCell>
                <TableCell>{getStatusBadge(submission.status)}</TableCell>
                <TableCell className="text-right">
                  <Button
                    variant="outline"
                    size="sm"
                    onClick={() => handleViewForm(submission.identifier)}
                  >
                    View Form
                  </Button>
                </TableCell>
              </TableRow>
            ))}
          </TableBody>
        </Table>
      )}

      {/* PDF View Dialog */}
      <Dialog open={pdfDialogOpen} onOpenChange={setPdfDialogOpen}>
        <DialogContent className="max-w-5xl max-h-[90vh] w-[90vw]">
          <DialogHeader>
            <DialogTitle>
              {selectedForm?.template_name || "Form"} - {selectedIdentifier}
            </DialogTitle>
          </DialogHeader>
          {loadingForm ? (
            <div className="h-[70vh] flex items-center justify-center">
              <p>Loading form details...</p>
            </div>
          ) : (
            <div className="mt-2">
              <div className="flex justify-between items-center mb-4">
                <div>
                  <p className="text-sm">Status: {selectedForm && getStatusBadge(selectedForm.status)}</p>
                  <p className="text-sm">Submitted: {selectedForm && formatDate(selectedForm.created_at)}</p>
                </div>
                <div>
                  <p className="text-sm">Current Step: {selectedForm?.current_step || "N/A"}</p>
                  <p className="text-sm">Form ID: {selectedIdentifier || "N/A"}</p>
                </div>
              </div>
              <div className="h-[70vh] border rounded">
                {selectedForm?.pdf_content ? (
                  <iframe
                    src={`data:application/pdf;base64,${selectedForm.pdf_content}`}
                    className="w-full h-full"
                    title="Form PDF"
                  />
                ) : (
                  <div className="flex items-center justify-center h-full bg-gray-50">
                    <p className="text-gray-500">PDF not available</p>
                  </div>
                )}
              </div>            </div>
          )}
        </DialogContent>
      </Dialog>
>>>>>>> 1fe995f3
    </div>
  );
};

export default ViewForms;<|MERGE_RESOLUTION|>--- conflicted
+++ resolved
@@ -1,58 +1,3 @@
-<<<<<<< HEAD
-import React from "react";
-import { Card, CardContent, CardHeader, CardTitle } from "@/components/ui/card";
-import { pretty_log } from "@/api/common_util";
-
-const ViewForms = ({ submissions }) => {
-  if (!submissions || submissions.length === 0) {
-    return (
-      <div className="text-center py-8">
-        <p className="text-gray-500">No form submissions found.</p>
-      </div>
-    );
-  }
-
-  return (
-    <div className="space-y-4">
-      {submissions.map((submission) => (
-        <Card key={submission.id}>
-          <CardHeader>
-            <CardTitle className="flex justify-between items-center">
-              <span>{submission.template_name}</span>
-              <span className={`px-2 py-1 rounded text-sm ${
-                submission.status === 'approved' ? 'bg-green-100 text-green-800' :
-                submission.status === 'rejected' ? 'bg-red-100 text-red-800' :
-                submission.status === 'pending' ? 'bg-yellow-100 text-yellow-800' :
-                submission.status === 'returned' ? 'bg-orange-100 text-orange-800' :
-                'bg-gray-100 text-gray-800'
-              }`}>
-                {submission.status.charAt(0).toUpperCase() + submission.status.slice(1)}
-              </span>
-            </CardTitle>
-          </CardHeader>
-          <CardContent>
-            <div className="space-y-2">
-              <p className="text-sm text-gray-500">
-                Submitted by: {submission.submitter_name}
-              </p>
-              <p className="text-sm text-gray-500">
-                Submitted on: {new Date(submission.created_at).toLocaleDateString()}
-              </p>
-              {submission.current_pdf && (
-                <a
-                  href={submission.current_pdf}
-                  target="_blank"
-                  rel="noopener noreferrer"
-                  className="text-blue-600 hover:text-blue-800 text-sm"
-                >
-                  View PDF
-                </a>
-              )}
-            </div>
-          </CardContent>
-        </Card>
-      ))}
-=======
 import React, { useState, useEffect } from "react";
 import { api } from "@/api/api";
 import { pretty_log } from "@/api/common_util";
@@ -228,7 +173,6 @@
           )}
         </DialogContent>
       </Dialog>
->>>>>>> 1fe995f3
     </div>
   );
 };
